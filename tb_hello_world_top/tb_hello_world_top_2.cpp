--- conflicted
+++ resolved
@@ -151,11 +151,7 @@
     std::shared_ptr<AdderSimulationContext> ctx_;
     std::unique_ptr<AdderDriver> driver_;
     std::unique_ptr<AdderMonitor> monitor_;
-<<<<<<< HEAD
-    std::shared_ptr<AdderChecker<Vhello_world_top>> checker_;
-=======
     std::shared_ptr<AdderChecker> checker_;
->>>>>>> 54d62963
     std::unique_ptr<AdderScoreboard> scoreboard_;
 
     /**
@@ -211,23 +207,11 @@
         AdderCheckerConfig checker_config = create_debug_adder_config();
 
         // Create checker
-<<<<<<< HEAD
-        checker_ = std::make_shared<AdderChecker<Vhello_world_top>>("main_adder_checker", dut_, ctx_, checker_config);
-
-        // Configure scoreboard
-        AdderScoreboardConfig scoreboard_config;
-        scoreboard_config.max_latency_cycles = 10;
-        scoreboard_config.max_pending_transactions = 500;
-
-        // Create scoreboard
-        scoreboard_ = std::make_unique<AdderScoreboard>("main_adder_scoreboard", dut_, ctx_, scoreboard_config, checker_);
-=======
         checker_ = std::make_shared<AdderChecker>("main_adder_checker", dut_, ctx_, checker_config);
 
         // Create scoreboard
         AdderScoreboardConfig scoreboard_config;
         scoreboard_ = std::make_unique<AdderScoreboard>("main_adder_scoreboard", dut_, scoreboard_config, ctx_, checker_);
->>>>>>> 54d62963
 
         std::cout << "Verification components initialised" << std::endl;
     }
@@ -312,14 +296,9 @@
                 // Drive the transaction
                 driver_->drive_next();
                 // Sample the input with monitor
-<<<<<<< HEAD
-                auto expected_txn = monitor_->sample_input();
-                scoreboard_->add_expected(expected_txn, current_cycle + PIPELINE_DEPTH);
-=======
                 AdderTransactionPtr expected_txn = monitor_->sample_input();
                 // Add transaction to checker. expect_transaction accounts for the pipeline depth
                 scoreboard_->add_expected_transaction(expected_txn, static_cast<uint64_t>(current_cycle + driver_->get_config().pipeline_depth));
->>>>>>> 54d62963
             } else {
                 // Drive idle values when no more transactions
                 driver_->drive_idle_cycles(1);
@@ -338,15 +317,6 @@
         // It will only check when appropriate transactions are available
         try {
             if (current_cycle >= PIPELINE_DEPTH) {
-<<<<<<< HEAD
-                // Sample the output of DUT with monitor
-                auto actual_txn = monitor_->sample_output();
-                // Register the actual transaction with scoreboard
-                scoreboard_->add_actual(actual_txn, current_cycle);
-            }
-        } catch (const std::exception& e) {
-            std::cerr << "check_outputs() error at cycle " << current_cycle << ": " << e.what() << std::endl;
-=======
                 // Sample the output of the DUT
                 AdderTransactionPtr actual_txn = monitor_->sample_output();
                 // Feed the actual transaction into scoreboard for comparison
@@ -356,7 +326,6 @@
             std::cerr << "Check_outputs() error at cycle " << current_cycle << ": " << e.what() << std::endl;
             // Rethrow to ensure upper error handling will handle and terminate simulations
             throw;
->>>>>>> 54d62963
         }
     }
 
